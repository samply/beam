use std::net::AddrParseError;

use openssl::error::ErrorStack;
use vaultrs::{client::VaultClientSettingsBuilderError, error::ClientError};

#[derive(thiserror::Error, Debug)]
pub enum SamplyBrokerError {
    #[error("Invalid bind address supplied: {0}")]
    BindAddr(AddrParseError),
    #[error("Invalid broker address supplied: {0}")]
    WrongBrokerUri(&'static str),
    #[error("The request could not be validated.")]
    ValidationFailed,
    #[error("Invalid path supplied")]
    InvalidPath,
    #[error("Signing / encryption failed: {0}")]
    SignEncryptError(String),
    #[error("Communication with Samply.PKI failed: {0}")]
    VaultError(String),
    #[error("Unable to read config: {0}. Please check your environment and parameters.")]
<<<<<<< HEAD
    ReadConfig(String),
    #[error("Internal synchronization error: {0}")]
    InternalSynchronizationError(String),
    #[error("Error in configuration: {0}")]
    ConfigurationFailed(String)
=======
    ConfigurationFailed(String),
    #[error("Internal synchronization error: {0}")]
    InternalSynchronizationError(String)
>>>>>>> 1f006ea2
}

impl From<AddrParseError> for SamplyBrokerError {
    fn from(e: AddrParseError) -> Self {
        let ret = SamplyBrokerError::BindAddr(e);
        println!("Building error: {}", ret);
        ret
    }
}

impl From<VaultClientSettingsBuilderError> for SamplyBrokerError {
    fn from(e: VaultClientSettingsBuilderError) -> Self {
        Self::VaultError(format!("Unable to build vault client settings: {}", e))
    }
}

impl From<ClientError> for SamplyBrokerError {
    fn from(e: ClientError) -> Self {
        Self::VaultError(format!("Error in connection to central certificate authority: {}", e))
    }
}

impl From<ErrorStack> for SamplyBrokerError {
    fn from(e: ErrorStack) -> Self {
        Self::SignEncryptError(e.to_string())
    }
}

impl From<std::io::Error> for SamplyBrokerError {
    fn from(e: std::io::Error) -> Self {
<<<<<<< HEAD
        Self::ReadConfig(e.to_string())
=======
        Self::ConfigurationFailed(e.to_string())
>>>>>>> 1f006ea2
    }
}

impl From<rsa::errors::Error> for SamplyBrokerError {
<<<<<<< HEAD
    fn from(_: rsa::errors::Error) -> Self {
        Self::SignEncryptError("Verification of signature failed")
=======
    fn from(e: rsa::errors::Error) -> Self {
        Self::SignEncryptError(e.to_string())
>>>>>>> 1f006ea2
    }
}<|MERGE_RESOLUTION|>--- conflicted
+++ resolved
@@ -18,17 +18,9 @@
     #[error("Communication with Samply.PKI failed: {0}")]
     VaultError(String),
     #[error("Unable to read config: {0}. Please check your environment and parameters.")]
-<<<<<<< HEAD
-    ReadConfig(String),
-    #[error("Internal synchronization error: {0}")]
-    InternalSynchronizationError(String),
-    #[error("Error in configuration: {0}")]
-    ConfigurationFailed(String)
-=======
     ConfigurationFailed(String),
     #[error("Internal synchronization error: {0}")]
     InternalSynchronizationError(String)
->>>>>>> 1f006ea2
 }
 
 impl From<AddrParseError> for SamplyBrokerError {
@@ -59,21 +51,12 @@
 
 impl From<std::io::Error> for SamplyBrokerError {
     fn from(e: std::io::Error) -> Self {
-<<<<<<< HEAD
-        Self::ReadConfig(e.to_string())
-=======
         Self::ConfigurationFailed(e.to_string())
->>>>>>> 1f006ea2
     }
 }
 
 impl From<rsa::errors::Error> for SamplyBrokerError {
-<<<<<<< HEAD
-    fn from(_: rsa::errors::Error) -> Self {
-        Self::SignEncryptError("Verification of signature failed")
-=======
     fn from(e: rsa::errors::Error) -> Self {
         Self::SignEncryptError(e.to_string())
->>>>>>> 1f006ea2
     }
 }