--- conflicted
+++ resolved
@@ -102,12 +102,8 @@
 #[dynamic]
 pub static EMPTY_VEC_APPORPROXYID: Vec<AppOrProxyId> = Vec::new();
 
-<<<<<<< HEAD
 #[derive(Serialize, Deserialize, Debug, Clone)]
-=======
-#[derive(Serialize, Deserialize, Debug)]
 #[serde(deny_unknown_fields)]
->>>>>>> 0a05a0e7
 pub struct MsgEmpty {
     pub from: AppOrProxyId,
 }
@@ -126,12 +122,9 @@
     }
 }
 
-<<<<<<< HEAD
+
+
 #[derive(Serialize, Deserialize, Clone, Debug)]
-=======
-
-#[derive(Serialize, Deserialize)]
->>>>>>> 0a05a0e7
 #[serde(untagged)]
 pub enum MessageType<State>
 where
