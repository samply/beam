--- conflicted
+++ resolved
@@ -15,7 +15,6 @@
 };
 use sha2::{Digest, Sha256};
 use static_init::dynamic;
-use uuid::Uuid;
 use std::{
     borrow::BorrowMut,
     collections::HashMap,
@@ -94,7 +93,7 @@
 pub(crate) struct CertificateCache {
     serial_to_x509: HashMap<Serial, CertificateCacheEntry>,
     cn_to_serial: HashMap<ProxyId, Vec<Serial>>,
-    update_trigger: mpsc::Sender<(Uuid, oneshot::Sender<Result<usize, SamplyBeamError>>)>,
+    update_trigger: mpsc::Sender<oneshot::Sender<Result<usize, SamplyBeamError>>>,
     root_cert: Option<X509>, // Might not be available at initialization time
     im_cert: Option<X509>,   // Might not be available at initialization time
 }
@@ -109,7 +108,7 @@
 
 impl CertificateCache {
     pub fn new(
-        update_trigger: mpsc::Sender<(Uuid, oneshot::Sender<Result<usize, SamplyBeamError>>)>,
+        update_trigger: mpsc::Sender<oneshot::Sender<Result<usize, SamplyBeamError>>>,
     ) -> Result<CertificateCache, SamplyBeamError> {
         Ok(Self {
             serial_to_x509: HashMap::new(),
@@ -239,28 +238,27 @@
 
     /// Manually update cache from fetching all certs from the central vault
     async fn update_certificates() -> Result<usize, SamplyBeamError> {
-        let uuid = Uuid::new_v4();
-        debug!("Triggering certificate update ... req={uuid}");
+        debug!("Triggering certificate update ...");
         let (tx, rx) = oneshot::channel::<Result<usize, SamplyBeamError>>();
         CERT_CACHE
             .read()
             .await
             .update_trigger
-            .send((uuid, tx))
+            .send(tx)
             .await
             .expect("Internal Error: Certificate Store Updater is not listening for requests.");
-        debug!("Certificate update triggered -- waiting for results ... req={uuid}");
+        debug!("Certificate update triggered -- waiting for results...");
         match rx.await {
             Ok(Ok(result)) => {
-                debug!("Certificate update successfully completed: Got {result} new certificates. req={uuid}");
+                debug!("Certificate update successfully completed: Got {result} new certificates.");
                 Ok(result)
             }
             Ok(Err(e)) => {
-                error!("Unable to sync certificates: {e}. req={uuid}");
+                error!("Unable to sync certificates: {e}");
                 Err(e)
             }
             Err(e) => {
-                warn!("Unable to receive notification about certificate updates: {e}. req={uuid}");
+                warn!("Unable to receive notification about certificate updates: {e}.");
                 Err(SamplyBeamError::InternalSynchronizationError(e.to_string()))
             },
         }
@@ -480,7 +478,6 @@
 
 #[dynamic(lazy)]
 pub(crate) static CERT_CACHE: Arc<RwLock<CertificateCache>> = {
-<<<<<<< HEAD
     let (tx_refresh, mut rx_refresh) = mpsc::channel::<oneshot::Sender<Result<usize, SamplyBeamError>>>(1);
     let (tx_newcerts, mut rx_newcerts) = mpsc::channel::<()>(1);
     let cc = Arc::new(RwLock::new(CertificateCache::new(tx_refresh).unwrap()));
@@ -498,52 +495,35 @@
                     None
                 }
             };
-=======
-    let (tx, mut rx) = mpsc::channel::<(Uuid, oneshot::Sender<Result<usize, SamplyBeamError>>)>(1);
-    let cc = Arc::new(RwLock::new(CertificateCache::new(tx).unwrap()));
-    let cc2 = cc.clone();
-    let cc3: Arc<RwLock<CertificateCache>> = cc.clone();
-    tokio::task::spawn(async move {
-        while let Some((uuid, sender)) = rx.recv().await {
             let started = Instant::now();
->>>>>>> fe5d1e32
             let mut locked_cache = cc2.write().await;
             let result = locked_cache.update_certificates_mut().await;
             let elapsed = Instant::now() - started;
             const FIVE_SECS: Duration = Duration::from_secs(5);
             if elapsed > FIVE_SECS {
-                warn!("Certificate update request took {} seconds; req={uuid}.", elapsed.as_secs());
+                warn!("Certificate update request took {} seconds.", elapsed.as_secs());
             } else {
-                debug!("Certificate update request took {} seconds; req={uuid}.", elapsed.as_secs());
+                debug!("Certificate update request took {} seconds.", elapsed.as_secs());
             }
             match &result {
                 Err(e) => {
-                    warn!("Unable to update CertificateCache. Maybe it stopped? Reason: {e}, req={uuid}");
+                    warn!("Unable to update CertificateCache. Maybe it stopped? Reason: {e}.");
                 }
                 Ok(count) => {
                     if *count > 0 {
-<<<<<<< HEAD
                         info!("Added {count} new certificates.");
                         if let Err(e) = tx_newcerts.send(()).await {
                             warn!("Unable to inform cert expirer about a newly arrived certificate. Continuing.");
                         }
-=======
-                        info!("Added {count} new certificates, req={uuid}.");
->>>>>>> fe5d1e32
                     } else {
-                        info!("No new certificates have been found, req={uuid}");
+                        info!("No new certificates have been found.");
                     }
                 }
             };
-<<<<<<< HEAD
             if let Some(sender) = sender {
                 if let Err(_err) = sender.send(result) {
                     warn!("Unable to inform requesting thread that CertificateCache has been updated. Maybe it stopped?");
                 }
-=======
-            if let Err(_err) = sender.send(result) {
-                warn!("Unable to inform requesting thread that CertificateCache has been updated. Maybe it stopped? req={uuid}");
->>>>>>> fe5d1e32
             }
         }
     });
