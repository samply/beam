[package]
name = "shared"
version = "0.3.0"
edition = "2021"
license = "Apache-2.0"

# See more keys and their definitions at https://doc.rust-lang.org/cargo/reference/manifest.html

[dependencies]
uuid = { version = "1.1.2", features = [
    "v4",                # Lets you generate random UUIDs
    "fast-rng",          # Use a faster (but still sufficiently random) RNG
    "macro-diagnostics", # Enable better diagnostics for compile-time UUIDs
    "serde"
]}
serde = { version = "1", features = ["derive"] }
serde_json = "1"

tokio = { version = "1", features = ["full"] }
url = "2.2.2"
<<<<<<< HEAD
axum = "0.6.0"
=======
axum = { version = "0.6", features = ["macros"] }
>>>>>>> f562682d
hyper = { version = "0.14.19", features = ["full"] }

# HTTP client with proxy support
hyper-tls = "0.5.0"
hyper-proxy = "0.9.1"
mz-http-proxy = { version = "0.1.0", features = ["hyper"] }

# Logging
tracing = "0.1.35"
tracing-subscriber = { version = "0.3.11", features = ["env-filter"] }

# Crypto
rand = "0.8.5"
rsa = "0.6"
sha2 = "0.10.2"
openssl = "0.10.40"
aes-gcm = "0.9.4"
jwt-simple = "0.11.1"

# Global variables
static_init = "1.0.2"
once_cell = "1.13.0"

# Error handling
thiserror = "1.0.31"
anyhow = "1.0.58"

# Command Line Interface
clap = { version = "4.0.12", features = ["env", "derive"] }

http = "0.2.8"
tokio-retry = "0.3.0"

[dev-dependencies]
tokio-test = "0.4.2"

[features]
default = []
config-for-proxy = []
config-for-central = []<|MERGE_RESOLUTION|>--- conflicted
+++ resolved
@@ -18,11 +18,7 @@
 
 tokio = { version = "1", features = ["full"] }
 url = "2.2.2"
-<<<<<<< HEAD
-axum = "0.6.0"
-=======
 axum = { version = "0.6", features = ["macros"] }
->>>>>>> f562682d
 hyper = { version = "0.14.19", features = ["full"] }
 
 # HTTP client with proxy support
