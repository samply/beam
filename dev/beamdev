#!/bin/bash -e

# https://stackoverflow.com/questions/59895/
SOURCE=${BASH_SOURCE[0]}
while [ -L "$SOURCE" ]; do # resolve $SOURCE until the file is no longer a symlink
  DIR=$( cd -P "$( dirname "$SOURCE" )" >/dev/null 2>&1 && pwd )
  SOURCE=$(readlink "$SOURCE")
  [[ $SOURCE != /* ]] && SOURCE=$DIR/$SOURCE # if $SOURCE was a relative symlink, we need to resolve it relative to the path where the symlink file was located
done
SD=$( cd -P "$( dirname "$SOURCE" )" >/dev/null 2>&1 && pwd )

cd $SD

source $SD/example_json.sh

if [ -z "$RUST_LOG" ]; then
     export RUST_LOG=""
fi

export PROXY1_ID=${PROXY1_ID:-proxy1.broker}
export PROXY2_ID=${PROXY2_ID:-proxy2.broker}
export PROXY1_ID_SHORT=$(echo $PROXY1_ID | cut -d '.' -f 1)
export PROXY2_ID_SHORT=$(echo $PROXY2_ID | cut -d '.' -f 1)
export BROKER_ID=$(echo $PROXY1_ID | cut -d '.' -f 2-)
export BROKER_URL=http://broker:8080
export APP1_ID_SHORT=app1
export APP2_ID_SHORT=app2
export APP1_P1=${APP1_ID_SHORT}.$PROXY1_ID
export APP2_P1=${APP2_ID_SHORT}.$PROXY1_ID
export APP1_P2=${APP1_ID_SHORT}.$PROXY2_ID
export APP2_P2=${APP2_ID_SHORT}.$PROXY2_ID
export APP_KEY=App1Secret
export BROKER_MONITORING_KEY=SuperSecretKey
export RUST_LOG=${RUST_LOG:-info}
export MAINTANANCE_KEY=Maintanance

export VAULT_TOKEN=$(echo $RANDOM | md5sum | head -c 20; echo;)

export P1="http://localhost:8081" # for scripts
export P2="http://localhost:8082" # for scripts

export ARCH=$(docker version --format "{{.Server.Arch}}")

function check_prereqs() {
     set +e
     if [[ "$(curl --version)" != *" libcurl/"* ]]; then
          echo "curl not found -- please install curl >= 7.7.0 and put into PATH."
          exit 1
     fi
     if [[ "$(jq --version)" != *"jq-"* ]]; then
          echo "jq not found -- please install and put into PATH."
          exit 1
     fi
     if [[ "$(rsync --version)" != *"rsync  version"* ]]; then
          echo "rsync not found -- please install and put into PATH."
          exit 1
     fi
     set -e
}

function build() {
    BUILD_DOCKER=0
    BACK=$(pwd)
    cd $SD/..
    BROKER=./target/debug/broker
    PROXY=./target/debug/proxy
    if [ ! -x ./artifacts/binaries-$ARCH ]; then
        echo "Binaries missing -- building ..."
<<<<<<< HEAD
        BUILD="$(cargo build --message-format=json $BUILDARGS)"
=======
        BUILD="$(cargo build $@ --message-format=json)"
>>>>>>> 0a05a0e7
        echo "Will rebuild docker image since binaries had not been there."
        mkdir -p artifacts/binaries-$ARCH
        rsync "$BROKER" "$PROXY" artifacts/binaries-$ARCH/
        BUILD_DOCKER=1
    elif [ -z "$(docker images -q samply/beam-broker:$TAG)" ] || [ -z "$(docker images -q samply/beam-proxy:$TAG)" ]; then
        echo "Will rebuild docker image since it is missing."
        BUILD_DOCKER=1
    elif [ -x ./target ]; then
        echo "Checking for changed Rust source code ..."
<<<<<<< HEAD
        BUILD="$(cargo build --message-format=json $BUILDARGS)"
=======
        BUILD="$(cargo build $@ --message-format=json)"
>>>>>>> 0a05a0e7
        if echo $BUILD | jq 'select(.fresh==false)' | grep -q 'fresh'; then
            echo "Will rebuild docker image due to changes in rust binaries."
            rsync "$BROKER" "$PROXY" artifacts/binaries-$ARCH/
            BUILD_DOCKER=1
        fi
    fi
    if [ $BUILD_DOCKER -eq 1 ]; then
        build_docker
    else
        echo "Not rebuilding docker image since nothing has changed."
    fi
    cd $BACK
}

function build_docker() {
    BACK2=$(pwd)
    cd $SD
    docker-compose build --build-arg TARGETARCH=$ARCH
    cd $BACK2
}

function clean() {
    stop
    rm -rfv artifacts/
}

function start {
    clean
    pki/pki devsetup
    echo "$VAULT_TOKEN" > ./pki/pki.secret
    build $@
    docker compose up --no-build --no-recreate -d
    docker compose logs -f
}

function demo {
    if [ "$(git rev-parse --abbrev-ref HEAD)" == "main" ]; then
        export TAG=main
    else
        echo "You have checked out a non-main branch of beam. We will launch the latest develop version of beam. Your working copy remains untouched. In case of any problems, please switch to a clean develop branch."
        export TAG=develop
    fi
    clean
    pki/pki setup
    echo "$VAULT_TOKEN" > ./pki/pki.secret
    docker-compose up --no-build --no-recreate --abort-on-container-exit
}

function start_bg {
    clean
    pki/pki devsetup
    echo "$VAULT_TOKEN" > ./pki/pki.secret
    build $@
    docker-compose up --no-build --no-recreate -d
    for ADDR in $P1 $P2; do
        TRIES=1
        while [ $TRIES -ne 0 ]; do
            set +e
            CODE=$(curl -s -o /tmp/body -w '%{response_code}' $ADDR/v1/health)
            set -e
            if [ "$CODE" == "200" ]; then
                TRIES=0
            else
                echo "Waiting for $ADDR ... (try ${TRIES}/30, last response was: code=$OUT, body=\"$(cat /tmp/body 2>/dev/null)\")"
                sleep 1
                ((TRIES=TRIES+1))
                if [ $TRIES -ge 30 ]; then
                    echo "ERROR: $ADDR not available after 30 seconds. Giving up and printing docker compose logs."
                    docker-compose logs
                    exit 5
                fi
            fi
        done
    done
    echo "Services are up:"
    defaults
}

function defaults {
    echo "Broker $BROKER_ID at http://localhost:8080 (this would not be valid in production)"
    echo "$PROXY1_ID at $P1"
    echo "$PROXY2_ID at $P2"
    echo "Authenticate via header: [ Authorization: ApiKey $APP_ID_SHORT.$PROXY1_ID $APP_KEY ]"
}

function stop {
    clean
}

function clean {
    docker-compose down
    rm -fv pki/*.pem pki/*.json pki/pki.secret
    pki/pki clean
}

COL_NONE='\033[0m'
COL_RED='\033[0;31m'
COL_GREEN='\033[0;32m'
COL_BLUE='\033[0;34m'

function testing {
    echo -e "${COL_BLUE}TEST: $@${COL_NONE}"
}

function fail {
    JSON="$1"
    shift
    echo -e "${COL_RED}FAIL $@${COL_NONE}"
    echo -e "Failed Response: $JSON"
    (exit 1)
}

function success {
    echo -e "  ${COL_GREEN}OK${COL_NONE}"
}

function curl_get {
    APP_ID="$1"
    shift
    BODY_FILE=$(mktemp)
    JSON=$(curl -s -H "content-type: application/json" -H "Authorization: ApiKey $APP_ID $APP_KEY" -w %{json} -o $BODY_FILE $@)
    BODY=$(cat $BODY_FILE | sed 's/\"/\\\"/g')
    JSON=$(echo "$JSON" | jq ". + {\"body\": \"${BODY}\" }")
    rm $BODY_FILE
    echo "$JSON"
}

function curl_get_sse {
    APP_ID="$1"
    shift
    BODY_FILE=$(mktemp)
    JSON=$(curl -s -H "content-type: application/json" -H "Authorization: ApiKey $APP_ID $APP_KEY" -H "Accept: text/event-stream" -w %{json} -o $BODY_FILE $@)
    BODY=$(cat $BODY_FILE | sed 's/\"/\\\"/g')
    JSON=$(echo "$JSON" | jq ". + {\"body\": \"${BODY}\" }")
    rm $BODY_FILE
    echo "$JSON"
}

function curl_put {
    APP_ID="$1"
    shift
    BODY_FILE=$(mktemp)
    JSON=$(curl -X PUT -s -H "content-type: application/json" -H "Authorization: ApiKey $APP_ID $APP_KEY" -d @- -w %{json} -o $BODY_FILE $@)
    BODY=$(cat $BODY_FILE | sed 's/\"/\\\"/g')
    JSON=$(echo "$JSON" | jq ". + {\"body\": \"${BODY}\" }")
    rm $BODY_FILE
    echo "$JSON"
}

function curl_post {
    APP_ID="$1"
    shift
    BODY_FILE=$(mktemp)
    JSON=$(curl -s -H "content-type: application/json" -H "Authorization: ApiKey $APP_ID $APP_KEY" -d @- -w %{json} -o $BODY_FILE $@)
    BODY=$(cat $BODY_FILE | sed 's/\"/\\\"/g')
    JSON=$(echo "$JSON" | jq ". + {\"body\": \"${BODY}\" }")
    rm $BODY_FILE
    echo "$JSON"
}

function curl_post_file {
    APP_ID="$1"
    FILENAME="@${2}"
    shift 2
    BODY_FILE=$(mktemp)
    JSON=$(curl -s -H 'Expect: 100-continue' -H "content-type: application/json" -H "Authorization: ApiKey $APP_ID $APP_KEY" -d $FILENAME -w %{json} -o $BODY_FILE $@)
    BODY=$(cat $BODY_FILE | sed 's/\"/\\\"/g')
    JSON=$(echo "$JSON" | jq ". + {\"body\": \"${BODY}\" }")
    rm $BODY_FILE
    echo "$JSON"
}

function task_with_ttl {
    sed "s/\[TTL\]/\"$1\"/g"
}

export -f curl_get curl_post curl_post_file curl_put start stop clean testing fail success task_with_ttl

check_prereqs

if [ "$1" == "--tag" ]; then
    TAG="$2"
    shift 2
fi

export TAG=${TAG:-localbuild}

BUILDARGS=$2

case "$1" in
  build)
    shift
    build $@
    ;;
  start)
    shift
    start $@
    ;;
  start_bg)
    shift
    start_bg $@
    ;;
  restart)
    shift
    build $@
    docker compose up --no-deps --no-build proxy1 proxy2 broker
    ;;
  clean)
    clean
    ;;
  stop)
    stop
    ;;
  noop)
    ;;
  demo)
    shift
    demo $@
    ;;
  defaults)
    defaults
    ;;
  *)
    echo "Usage: $0 [--tag SOMETAG, e.g. develop, to use an existing image] build|start|start_bg|restart|stop|clean|defaults|demo|noop"
    ;;
esac<|MERGE_RESOLUTION|>--- conflicted
+++ resolved
@@ -66,11 +66,7 @@
     PROXY=./target/debug/proxy
     if [ ! -x ./artifacts/binaries-$ARCH ]; then
         echo "Binaries missing -- building ..."
-<<<<<<< HEAD
-        BUILD="$(cargo build --message-format=json $BUILDARGS)"
-=======
         BUILD="$(cargo build $@ --message-format=json)"
->>>>>>> 0a05a0e7
         echo "Will rebuild docker image since binaries had not been there."
         mkdir -p artifacts/binaries-$ARCH
         rsync "$BROKER" "$PROXY" artifacts/binaries-$ARCH/
@@ -80,11 +76,7 @@
         BUILD_DOCKER=1
     elif [ -x ./target ]; then
         echo "Checking for changed Rust source code ..."
-<<<<<<< HEAD
-        BUILD="$(cargo build --message-format=json $BUILDARGS)"
-=======
         BUILD="$(cargo build $@ --message-format=json)"
->>>>>>> 0a05a0e7
         if echo $BUILD | jq 'select(.fresh==false)' | grep -q 'fresh'; then
             echo "Will rebuild docker image due to changes in rust binaries."
             rsync "$BROKER" "$PROXY" artifacts/binaries-$ARCH/
