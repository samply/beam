#!/bin/bash -e

# https://stackoverflow.com/questions/59895/
SOURCE=${BASH_SOURCE[0]}
while [ -L "$SOURCE" ]; do # resolve $SOURCE until the file is no longer a symlink
  DIR=$( cd -P "$( dirname "$SOURCE" )" >/dev/null 2>&1 && pwd )
  SOURCE=$(readlink "$SOURCE")
  [[ $SOURCE != /* ]] && SOURCE=$DIR/$SOURCE # if $SOURCE was a relative symlink, we need to resolve it relative to the path where the symlink file was located
done
SD=$( cd -P "$( dirname "$SOURCE" )" >/dev/null 2>&1 && pwd )

cd $SD

source $SD/example_json.sh

if [ -z "$RUST_LOG" ]; then
     export RUST_LOG=""
fi

export PROXY1_ID=${PROXY1_ID:-proxy1.broker}
export PROXY2_ID=${PROXY2_ID:-proxy2.broker}
export PROXY1_ID_SHORT=$(echo $PROXY1_ID | cut -d '.' -f 1)
export PROXY2_ID_SHORT=$(echo $PROXY2_ID | cut -d '.' -f 1)
export BROKER_ID=$(echo $PROXY1_ID | cut -d '.' -f 2-)
export BROKER_URL=http://broker:8080
export APP1_ID_SHORT=app1
export APP2_ID_SHORT=app2
export APP1_P1=${APP1_ID_SHORT}.$PROXY1_ID
export APP2_P1=${APP2_ID_SHORT}.$PROXY1_ID
export APP1_P2=${APP1_ID_SHORT}.$PROXY2_ID
export APP2_P2=${APP2_ID_SHORT}.$PROXY2_ID
export APP_KEY=App1Secret
export BROKER_MONITORING_KEY=SuperSecretKey
export RUST_LOG=${RUST_LOG:-info}

export VAULT_TOKEN=$(echo $RANDOM | md5sum | head -c 20; echo;)

export P1="http://localhost:8081" # for scripts
export P2="http://localhost:8082" # for scripts

export ARCH=$(docker version --format "{{.Server.Arch}}")

function check_prereqs() {
     set +e
     if [[ "$(curl --version)" != *" libcurl/"* ]]; then
          echo "curl not found -- please install curl >= 7.7.0 and put into PATH."
          exit 1
     fi
     if [[ "$(jq --version)" != *"jq-"* ]]; then
          echo "jq not found -- please install and put into PATH."
          exit 1
     fi
     if [[ "$(rsync --version)" != *"rsync  version"* ]]; then
          echo "rsync not found -- please install and put into PATH."
          exit 1
     fi
     set -e
}

function build() {
    BUILD_DOCKER=0
    BACK=$(pwd)
    cd $SD/..
    BROKER=./target/debug/broker
    PROXY=./target/debug/proxy
    if [ ! -x ./artifacts/binaries-$ARCH ]; then
        echo "Binaries missing -- building ..."
        BUILD="$(cargo build $@ --message-format=json)"
        echo "Will rebuild docker image since binaries had not been there."
        mkdir -p artifacts/binaries-$ARCH
        rsync "$BROKER" "$PROXY" artifacts/binaries-$ARCH/
        BUILD_DOCKER=1
    elif [ -z "$(docker images -q samply/beam-broker:$TAG)" ] || [ -z "$(docker images -q samply/beam-proxy:$TAG)" ]; then
        echo "Will rebuild docker image since it is missing."
        BUILD_DOCKER=1
    elif [ -x ./target ]; then
        echo "Checking for changed Rust source code ..."
        BUILD="$(cargo build $@ --message-format=json)"
        if echo $BUILD | jq 'select(.fresh==false)' | grep -q 'fresh'; then
            echo "Will rebuild docker image due to changes in rust binaries."
            rsync "$BROKER" "$PROXY" artifacts/binaries-$ARCH/
            BUILD_DOCKER=1
        fi
    fi
    if [ $BUILD_DOCKER -eq 1 ]; then
        build_docker
    else
        echo "Not rebuilding docker image since nothing has changed."
    fi
    cd $BACK
}

function build_docker() {
    BACK2=$(pwd)
    cd $SD
    docker-compose build --build-arg TARGETARCH=$ARCH
    cd $BACK2
}

function clean() {
    stop
    rm -rfv artifacts/
}

function start {
    clean
    pki/pki devsetup
    echo "$VAULT_TOKEN" > ./pki/pki.secret
    build $@
    docker compose up --no-build --no-recreate -d
    docker compose logs -f
}

function demo {
    if [ "$(git rev-parse --abbrev-ref HEAD)" == "main" ]; then
        export TAG=main
    else
        echo "You have checked out a non-main branch of beam. We will launch the latest develop version of beam. Your working copy remains untouched. In case of any problems, please switch to a clean develop branch."
        export TAG=develop
    fi
    clean
    pki/pki setup
    echo "$VAULT_TOKEN" > ./pki/pki.secret
    docker-compose up --no-build --no-recreate --abort-on-container-exit
}

function start_bg {
    clean
    pki/pki devsetup
    echo "$VAULT_TOKEN" > ./pki/pki.secret
    build $@
    docker-compose up --no-build --no-recreate -d
    for ADDR in $P1 $P2; do
        TRIES=1
        while [ $TRIES -ne 0 ]; do
            set +e
            CODE=$(curl -s -o /tmp/body -w '%{response_code}' $ADDR/v1/health)
            set -e
            if [ "$CODE" == "200" ]; then
                TRIES=0
            else
                echo "Waiting for $ADDR ... (try ${TRIES}/30, last response was: code=$OUT, body=\"$(cat /tmp/body 2>/dev/null)\")"
                sleep 1
                ((TRIES=TRIES+1))
                if [ $TRIES -ge 30 ]; then
                    echo "ERROR: $ADDR not available after 30 seconds. Giving up and printing docker compose logs."
                    docker-compose logs
                    exit 5
                fi
            fi
        done
    done
    echo "Services are up:"
    defaults
}

function defaults {
    echo "Broker $BROKER_ID at http://localhost:8080 (this would not be valid in production)"
    echo "$PROXY1_ID at $P1"
    echo "$PROXY2_ID at $P2"
    echo "Authenticate via header: [ Authorization: ApiKey $APP_ID_SHORT.$PROXY1_ID $APP_KEY ]"
}

function stop {
    clean
}

function clean {
    docker-compose down
    rm -fv pki/*.pem pki/*.json pki/pki.secret
    pki/pki clean
}

COL_NONE='\033[0m'
COL_RED='\033[0;31m'
COL_GREEN='\033[0;32m'
COL_BLUE='\033[0;34m'

function testing {
    echo -e "${COL_BLUE}TEST: $@${COL_NONE}"
}

function fail {
    JSON="$1"
    shift
    echo -e "${COL_RED}FAIL $@${COL_NONE}"
    echo -e "Failed Response: $JSON"
    (exit 1)
}

function success {
    echo -e "  ${COL_GREEN}OK${COL_NONE}"
}

function curl_get {
    APP_ID="$1"
    shift
    BODY_FILE=$(mktemp)
    JSON=$(curl -s -H "content-type: application/json" -H "Authorization: ApiKey $APP_ID $APP_KEY" -w %{json} -o $BODY_FILE $@)
    BODY=$(cat $BODY_FILE | sed 's/\"/\\\"/g')
    JSON=$(echo "$JSON" | jq ". + {\"body\": \"${BODY}\" }")
    rm $BODY_FILE
    echo "$JSON"
}

function curl_get_sse {
    APP_ID="$1"
    shift
    BODY_FILE=$(mktemp)
    JSON=$(curl -s -H "content-type: application/json" -H "Authorization: ApiKey $APP_ID $APP_KEY" -H "Accept: text/event-stream" -w %{json} -o $BODY_FILE $@)
    BODY=$(cat $BODY_FILE | sed 's/\"/\\\"/g')
    JSON=$(echo "$JSON" | jq ". + {\"body\": \"${BODY}\" }")
    rm $BODY_FILE
    echo "$JSON"
}

function curl_put {
    APP_ID="$1"
    shift
    BODY_FILE=$(mktemp)
    JSON=$(curl -X PUT -s -H "content-type: application/json" -H "Authorization: ApiKey $APP_ID $APP_KEY" -d @- -w %{json} -o $BODY_FILE $@)
    BODY=$(cat $BODY_FILE | sed 's/\"/\\\"/g')
    JSON=$(echo "$JSON" | jq ". + {\"body\": \"${BODY}\" }")
    rm $BODY_FILE
    echo "$JSON"
}

function curl_post {
    APP_ID="$1"
    shift
    BODY_FILE=$(mktemp)
    JSON=$(curl -s -H "content-type: application/json" -H "Authorization: ApiKey $APP_ID $APP_KEY" -d @- -w %{json} -o $BODY_FILE $@)
    BODY=$(cat $BODY_FILE | sed 's/\"/\\\"/g')
    JSON=$(echo "$JSON" | jq ". + {\"body\": \"${BODY}\" }")
    rm $BODY_FILE
    echo "$JSON"
}

function curl_post_file {
    APP_ID="$1"
    FILENAME="@${2}"
    shift 2
    BODY_FILE=$(mktemp)
    JSON=$(curl -s -H 'Expect: 100-continue' -H "content-type: application/json" -H "Authorization: ApiKey $APP_ID $APP_KEY" -d $FILENAME -w %{json} -o $BODY_FILE $@)
    BODY=$(cat $BODY_FILE | sed 's/\"/\\\"/g')
    JSON=$(echo "$JSON" | jq ". + {\"body\": \"${BODY}\" }")
    rm $BODY_FILE
    echo "$JSON"
}

function task_with_ttl {
    sed "s/\[TTL\]/\"$1\"/g"
}

export -f curl_get curl_post curl_post_file curl_put start stop clean testing fail success task_with_ttl

check_prereqs

if [ "$1" == "--tag" ]; then
    TAG="$2"
    shift 2
fi

export TAG=${TAG:-localbuild}

case "$1" in
  build)
    shift
    build $@
    ;;
  start)
    shift
    start $@
    ;;
  start_bg)
    shift
    start_bg $@
    ;;
  restart)
    shift
    build $@
    docker compose up --no-deps --no-build proxy1 proxy2 broker
    ;;
  clean)
    clean
    ;;
  stop)
    stop
    ;;
  noop)
    ;;
  demo)
    shift
    demo $@
    ;;
  defaults)
    defaults
    ;;
  *)
<<<<<<< HEAD
    echo "Usage: $0 [--tag SOMETAG, e.g. develop, to use an existing image] build|start|start_bg|stop|clean|defaults|noop|demo"
=======
    echo "Usage: $0 [--tag SOMETAG, e.g. develop, to use an existing image] build|start|start_bg|restart|stop|clean|defaults|noop"
>>>>>>> 5d32ade1
    ;;
esac<|MERGE_RESOLUTION|>--- conflicted
+++ resolved
@@ -297,10 +297,6 @@
     defaults
     ;;
   *)
-<<<<<<< HEAD
-    echo "Usage: $0 [--tag SOMETAG, e.g. develop, to use an existing image] build|start|start_bg|stop|clean|defaults|noop|demo"
-=======
-    echo "Usage: $0 [--tag SOMETAG, e.g. develop, to use an existing image] build|start|start_bg|restart|stop|clean|defaults|noop"
->>>>>>> 5d32ade1
+    echo "Usage: $0 [--tag SOMETAG, e.g. develop, to use an existing image] build|start|start_bg|restart|stop|clean|defaults|demo|noop"
     ;;
 esac