--- conflicted
+++ resolved
@@ -17,13 +17,8 @@
       context: ../
       dockerfile: Dockerfile
       args:
-<<<<<<< HEAD
-        - COMPONENT=broker
+        - COMPONENT=beam-broker
     image: samply/beam-broker:${TAG:-localbuild}
-=======
-        - COMPONENT=beam-broker
-    image: samply/beam-broker:${TAG}
->>>>>>> da07cc6b
     ports:
       - 8080:8080
       - 8090:8090
@@ -53,13 +48,8 @@
       context: ../
       dockerfile: Dockerfile
       args:
-<<<<<<< HEAD
-        - COMPONENT=proxy
+        - COMPONENT=beam-proxy
     image: samply/beam-proxy:${TAG:-localbuild}
-=======
-        - COMPONENT=beam-proxy
-    image: samply/beam-proxy:${TAG}
->>>>>>> da07cc6b
     ports:
       - 8081:8081
     environment:
@@ -80,13 +70,8 @@
       context: ../
       dockerfile: Dockerfile
       args:
-<<<<<<< HEAD
-        - COMPONENT=proxy
+        - COMPONENT=beam-proxy
     image: samply/beam-proxy:${TAG:-localbuild}
-=======
-        - COMPONENT=beam-proxy
-    image: samply/beam-proxy:${TAG}
->>>>>>> da07cc6b
     ports:
       - 8082:8082
     environment:
