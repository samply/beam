#![allow(unused_imports)]

mod serve;
mod serve_tasks;
mod serve_health;
mod serve_pki;
mod banner;
mod expire;
mod crypto;

use std::{collections::HashMap, sync::Arc};

use shared::*;
use tokio::sync::RwLock;
use tracing::info;

#[tokio::main]
pub async fn main() -> anyhow::Result<()> {    
    shared::logger::init_logger()?;
    shared::config::prepare_env();
    shared::logger::init_logger()?;
    banner::print_banner();

    let cert_getter = crypto::build_cert_getter()?;
    shared::crypto::init_cert_getter(cert_getter);
    shared::crypto::init_ca_chain().await;
    #[cfg(debug_assertions)]
    if shared::examples::print_example_objects() { return Ok(()); }
    
<<<<<<< HEAD
    banner::print_banner();

=======
>>>>>>> d472581b
    let _ = config::CONFIG_CENTRAL.bind_addr; // Initialize config

    serve::serve().await?;

    Ok(())
}<|MERGE_RESOLUTION|>--- conflicted
+++ resolved
@@ -16,7 +16,6 @@
 
 #[tokio::main]
 pub async fn main() -> anyhow::Result<()> {    
-    shared::logger::init_logger()?;
     shared::config::prepare_env();
     shared::logger::init_logger()?;
     banner::print_banner();
@@ -27,11 +26,6 @@
     #[cfg(debug_assertions)]
     if shared::examples::print_example_objects() { return Ok(()); }
     
-<<<<<<< HEAD
-    banner::print_banner();
-
-=======
->>>>>>> d472581b
     let _ = config::CONFIG_CENTRAL.bind_addr; // Initialize config
 
     serve::serve().await?;
