--- conflicted
+++ resolved
@@ -19,11 +19,7 @@
 use shared::{
     config, errors::SamplyBeamError, sse_event::SseEventType,
     EncryptedMsgTaskRequest, EncryptedMsgTaskResult, HasWaitId, HowLongToBlock, Msg, MsgEmpty,
-<<<<<<< HEAD
-    MsgId, MsgSigned, MsgTaskRequest, MsgTaskResult, EMPTY_VEC_APPORPROXYID,
-=======
-    MsgId, MsgSigned, MsgTaskRequest, MsgTaskResult, WorkStatus, EMPTY_VEC_APPORPROXYID, serde_helpers::DerefSerializer,
->>>>>>> 27ae9885
+    MsgId, MsgSigned, MsgTaskRequest, MsgTaskResult, EMPTY_VEC_APPORPROXYID, serde_helpers::DerefSerializer,
 };
 use tokio::{
     sync::{
