[package]
name = "broker"
version = "0.3.1"
edition = "2021"
license = "Apache-2.0"

# See more keys and their definitions at https://doc.rust-lang.org/cargo/reference/manifest.html

[dependencies]
shared = { path = "../shared", features = ["config-for-central"] }

tokio = { version = "1", features = ["full"] }
uuid = { version = "1.1.2", features = [
    "v4",                # Lets you generate random UUIDs
    "fast-rng",          # Use a faster (but still sufficiently random) RNG
    "macro-diagnostics", # Enable better diagnostics for compile-time UUIDs
    "serde"
]}
serde = { version = "1", features = ["derive"] }
serde_json = "1"
<<<<<<< HEAD
axum = { version = "0.6.0", features = [ "query" ] }
=======
axum = { version = "0.6", features = [ "query" ] }
>>>>>>> f562682d
#axum-macros = "0.2.2"
ctrlc = { version = "3.2.2", features = ["termination"] }

anyhow = "*"
thiserror = "1.0.31"

# Logging is imported through shared
tracing = "0.1.35"
#tracing-subscriber = { version = "0.3.11", features = ["env-filter"] }

hyper = { version = "0.14.19", features = ["full"] }
hyper-tls = "0.5.0"

vaultrs = { git = "https://github.com/jmgilman/vaultrs", default-features = false, features = [ "native-tls" ] }# <= Change once update > 0.6.2 is out

[build-dependencies]
build-data = "0"<|MERGE_RESOLUTION|>--- conflicted
+++ resolved
@@ -18,11 +18,7 @@
 ]}
 serde = { version = "1", features = ["derive"] }
 serde_json = "1"
-<<<<<<< HEAD
-axum = { version = "0.6.0", features = [ "query" ] }
-=======
 axum = { version = "0.6", features = [ "query" ] }
->>>>>>> f562682d
 #axum-macros = "0.2.2"
 ctrlc = { version = "3.2.2", features = ["termination"] }
 
