# Samply.Beam 0.4.0 -- 2022-12-07

This newest release of Samply.Beam paves the road to more production safety. We revised the CA deployment and usage, established a clearly defined (and tool supported) certificate enrollment process, and improved the overall stability of the applications. Additionally, the end-to-end encryption is fully operational in this version.

The new certificate and private key handling process requires manual intervention in the update process, so please carefully read the following change notice.

We are exited to release this new version and help with shaping the infrastructure landscape of the European medical informatics.

## Breaking changes

### Certificate enrollment

In previous releases of Beam, certificate and private key generation was entirely left to the system administrator. Furthermore, only the certificate expiry but not the certificate chain validated. Now, both the Beam.Proxy and the Beam.Broker require the CA's root certificate to be present locally and validates the Root CA --> Intermediate CA --> Proxy Certificate chain. For that, the command line parameter `--rootcert-file`, and the environment variable `ROOTCERT_FILE` have been introduced. The [Beam deployment packages]() reflect this change by loading the root certificate via the docker-compose secret mechanism.

Furthermore, the process of creating a private key and enrolling a matching certificate into the CA has been described in the documentation and a companion tool to assist system administrators [has been published](). The companion tool takes the proxy id and broker id and a) generates a private key in a location of choice and b) prints out a Certificate Sign Request (CSR), that can be signed at the central CA. This way, we hope to ensure, that the private key never leaves the local sites.

You can find more information in the [documentation](README.MD#beam-enrollment-companion-tool-assisted-method) and in the repository for [Beam's central docker-compose deployment]().

### Certificate validation and selection

Previously, if multiple certificates for a single common name were present in the CA the first one retrieved was chosen by the Beam.Proxy to use. In this version, the logic of choosing a certificate has changed: First, expired certificates are discarded. Second, certificates using a different modulus than the private key are discarded, and lastly, the newest of the remaining certificates are chosen.

Future versions of Beam will include an additional Certificate Revocation List check, however, this is not implemented, yet.

If your current setup relies on the previous behaviour, please check your CA and setup the certificates to follow the previously outlined selection rules.

### End-to-end encryption

<<<<<<< HEAD
This version fully implements end-to-end-encryption between the Beam.Proxies. This breaks downwards compatibility and requires all Beam.Proxies, as well as the central Beam.Broker, to run at least this version (v0.4.0).
=======
This version fully implements end/to/end/encrzption between the Beam.Proxies. This breaks downwards compatibility and requires all Beam.Proxies, as well as the central Beam.Broker, to run at least this version (v0.4.0).
>>>>>>> 397281c0

## Major changes

* Bugfix: `Wait_count` malfunction. There was an issue, where some results were not returned by the long polling mechanism. The issue is fixed in this version.

## Minor improvement

* The `todo` filter does fetch `claimed` and `tempfailed` tasks, to allow resuming them
* Improved debug output and logging
* Updated dependencies
* Removed `vault-rs` and `tower` dependencies

# Samply.Beam 0.3.0 -- 2022-09-26

We are happy to announce the new Samply.Beam major release 0.3.0. Like many early-stage software projects, the Samply.Beam developments moves fast and we are exited to see new features, improved performance and stability, and an overall improvement of code quality and error handling. Furthermore, the first productive use of Samply.Beam brought some shortcomings in the API to our attention, so we strived to streamline the developer experience for costumer applications.

Unfortunately, this high pace of development and the significant improvements come with some breaking changes in the API. If you have not already, please adapt your applications accordingly.

There are still some interesting features planned and scheduled, some of which will introduce another breaking API change. However, we expect to reach a more stable state in a few months.

Thank you for using Samply.Beam and all your feedback, helping us improve Samply.Beam further.

## Breaking changes

### Expiry of messages

Many tasks are only relevant for a specific duration. This is now reflected in the mandatory `ttl` field of the task JSON, stating the time-to-live in seconds. After this time, the task and all its attached results expire and are cleaned up.

### Removed `status` body for `Result` objects

To be consistent in the usage of the `Task` and `Result` JSONs, we changed the
`Result` interface. The `status` now only provides the status as a string (i.e.,
`claimed`, `succeeded`, `tempfailed`, or `permfailed`) and does not take the
return body itself. Instead, the `body` of a successful result is attached to
the root of the `Result` object.

### Cleaned up public API

* Removed `id` field from result
* Changed result endpoint

## Major changes

### The Beam.Proxies now address the central CA via Beam.Broker

By addressing the central CA via central Broker the configuration of the local Beam.Proxies is greatly reduced and the central CA does not need to be publicly reachable.

### Support for TLS terminating proxy servers

As many institutions operate a Man-in-the-middle TLS-terminating proxy, you can now provide the appropriate certificate to successfully establish connections through theses systems. The optional command line parameter `--tls_ca_certificates_dir` (or the respective environment variable) takes the folder containing all relevant certificates.

### Respect `no_proxy` environment variable

Due to the proxy traversal system overhaul, Beam.Broker and Beam.Proxy now correctly uses the `no_proxy` environment variable. As before, `http_proxy` and `https_proxy`, or as a new option `all_proxy`, are used for proxy usage.

### Cross compilation CI/CD pipeline for arm64 images

A new, higher performance CI/CD pipeline automatically builds Beam docker images not only for amd64, but for arm64 architectures as well.

## Minor improvements

* Show an informational banner at startup
* Respect the `RUST_LOG` variable for log level
* Improved testing
* Internal improvements<|MERGE_RESOLUTION|>--- conflicted
+++ resolved
@@ -26,11 +26,8 @@
 
 ### End-to-end encryption
 
-<<<<<<< HEAD
 This version fully implements end-to-end-encryption between the Beam.Proxies. This breaks downwards compatibility and requires all Beam.Proxies, as well as the central Beam.Broker, to run at least this version (v0.4.0).
-=======
-This version fully implements end/to/end/encrzption between the Beam.Proxies. This breaks downwards compatibility and requires all Beam.Proxies, as well as the central Beam.Broker, to run at least this version (v0.4.0).
->>>>>>> 397281c0
+
 
 ## Major changes
 
