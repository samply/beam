--- conflicted
+++ resolved
@@ -16,11 +16,7 @@
 use shared::{
     beam_id::{AppId, AppOrProxyId, ProxyId}, config::{self, CONFIG_PROXY}, config_proxy, crypto_jwt, errors::SamplyBeamError, EncryptableMsg, DecryptableMsg,
     EncryptedMsgTaskRequest, EncryptedMsgTaskResult, Msg, MsgEmpty, MsgId, MsgSigned,
-<<<<<<< HEAD
     MsgTaskRequest, MsgTaskResult, crypto::{self, CryptoPublicPortion}, http_client::SamplyHttpClient, sse_event::SseEventType, PlainMessage, MessageType, EncryptedMessage, config_shared::ConfigCrypto,
-=======
-    MsgTaskRequest, MsgTaskResult, crypto,
->>>>>>> bc496e63
 };
 use tokio::io::BufReader;
 use tracing::{debug, error, warn, trace, info};
@@ -63,17 +59,8 @@
     "You are not authorized to send on behalf of this app.",
 );
 
-<<<<<<< HEAD
 async fn forward_request(mut req: Request<Body>, config: &config_proxy::Config, sender: &AppId, client: &SamplyHttpClient) -> Result<hyper::Response<Body>, (StatusCode, &'static str)> {
     // Create uri to contact broker
-=======
-async fn handler_tasks(
-    State(client): State<Client<ProxyConnector<HttpsConnector<HttpConnector>>>>,
-    State(config): State<config_proxy::Config>,
-    AuthenticatedApp(sender): AuthenticatedApp,
-    mut req: Request<Body>,
-) -> Result<Response<Body>, (StatusCode, &'static str)> {
->>>>>>> bc496e63
     let path = req.uri().path();
     let path_query = req
         .uri()
