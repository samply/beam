use std::{time::{Duration, SystemTime}, convert::Infallible, str::FromStr};

use axum::{Router, routing::{any, put, get}, response::{Response, Sse, sse::Event, IntoResponse}, http::{HeaderValue, request::Parts}, extract::{State, FromRef, BodyStream}, body::Bytes};
use futures::{stream::{StreamExt, TryStreamExt}, Stream, TryFutureExt};
use httpdate::fmt_http_date;
use hyper::{
    body, body::HttpBody,
    client::{connect::Connect, HttpConnector},
    header, Body, Client, Request, StatusCode, Uri, service::Service, HeaderMap,
};
use hyper_proxy::ProxyConnector;
use hyper_tls::HttpsConnector;
use rsa::{pkcs8::DecodePublicKey, RsaPublicKey};
use serde::{de::DeserializeOwned, Serialize, Deserialize};
use serde_json::Value;
use shared::{
    beam_id::{AppId, AppOrProxyId, ProxyId}, config::{self, CONFIG_PROXY}, config_proxy, crypto_jwt, errors::SamplyBeamError, EncryptableMsg, DecryptableMsg,
    EncryptedMsgTaskRequest, EncryptedMsgTaskResult, Msg, MsgEmpty, MsgId, MsgSigned,
<<<<<<< HEAD
    MsgTaskRequest, MsgTaskResult, crypto, http_client::SamplyHttpClient, sse_event::SseEventType, PlainMessage, MessageType, EncryptedMessage,
=======
    MsgTaskRequest, MsgTaskResult, crypto::{self, CryptoPublicPortion}, http_client::SamplyHttpClient, sse_event::SseEventType, config_shared::ConfigCrypto,
>>>>>>> 2ab18a57
};
use tokio::io::BufReader;
use tracing::{debug, error, warn, trace, info};

use crate::auth::AuthenticatedApp;

#[derive(Clone, FromRef)]
struct TasksState {
    client: SamplyHttpClient,
    config: config_proxy::Config
}

pub(crate) fn router(client: &SamplyHttpClient) -> Router {
    let config = config::CONFIG_PROXY.clone();
    let state = TasksState {
        client: client.clone(),
        config,
    };
    Router::new()
        // We need both path variants so the server won't send us into a redirect loop (/tasks, /tasks/, ...)
        .route("/v1/tasks", get(handler_task).post(handler_task))
        .route("/v1/tasks/:task_id/results", get(handler_task))
        .route("/v1/tasks/:task_id/results/:app_id", put(handler_task))
        .with_state(state)
}

const ERR_BODY: (StatusCode, &str) = (StatusCode::BAD_REQUEST, "Invalid body");
const ERR_INTERNALCRYPTO: (StatusCode, &str) = (
    StatusCode::INTERNAL_SERVER_ERROR,
    "Cryptography failed; see server logs.",
);
const ERR_UPSTREAM: (StatusCode, &str) =
    (StatusCode::BAD_GATEWAY, "Unable to parse server's reply.");
const ERR_VALIDATION: (StatusCode, &str) = (
    StatusCode::BAD_GATEWAY,
    "Unable to verify signature in server reply.",
);
const ERR_FAKED_FROM: (StatusCode, &str) = (
    StatusCode::UNAUTHORIZED,
    "You are not authorized to send on behalf of this app.",
);

async fn forward_request(mut req: Request<Body>, config: &config_proxy::Config, sender: &AppId, client: &SamplyHttpClient) -> Result<hyper::Response<Body>, (StatusCode, &'static str)> {
    let path = req.uri().path();
    let path_query = req
        .uri()
        .path_and_query()
        .map(|v| v.as_str())
        .unwrap_or(path);
    let target_uri =
        Uri::try_from(config.broker_uri.to_string() + path_query.trim_start_matches('/'))
            .map_err(|_| (StatusCode::BAD_REQUEST, "Invalid path queried."))?;
    req.headers_mut().append(header::VIA, HeaderValue::from_static(env!("SAMPLY_USER_AGENT")));
<<<<<<< HEAD
    let (encrypted_msg, parts) = encrypt_request(req, &sender).await?;
    let req = sign_request(encrypted_msg, parts, &config, &target_uri).await?;
=======
    let (body, parts) = encrypt_request(req, &sender).await?;
    let err = (StatusCode::BAD_REQUEST, "Cannot parse body for signing's sake");
    let sender = match body.as_object() {
        Some(object) => object.get("from"),
        None => return Err(err),
    };
    let Some(sender) = sender else {
        return Err(err);
    };
    let Ok(sender) = serde_json::from_value::<AppOrProxyId>(sender.to_owned()) else {
        return Err((StatusCode::BAD_REQUEST, "Cannot deserialize AppOrProxyId from from field"));
    };
    let req = sign_request(body, parts, &config, &target_uri, sender, None).await?;
>>>>>>> 2ab18a57
    trace!("Requesting: {:?}", req);
    let resp = client.request(req).await.map_err(|e| {
        warn!("Request to broker failed: {}", e.to_string());
        (StatusCode::BAD_GATEWAY, "Upstream error; see server logs.")
    })?;
    Ok(resp)
}

async fn handler_task(
    State(client): State<SamplyHttpClient>,
    State(config): State<config_proxy::Config>,
    AuthenticatedApp(sender): AuthenticatedApp,
    headers: HeaderMap,
    req: Request<Body>
) -> Result<Response, (StatusCode, String)> {
    let found = &headers[header::ACCEPT]
        .to_str().unwrap_or_default()
        .split(',')
        .map(|part| part.trim())
        .find(|part| *part == "text/event-stream")
        .is_some();

    let result = if *found {
        handler_tasks_stream(client, config, sender, req).await?
            .into_response()
    } else {
        handler_tasks_nostream(client, config, sender, req).await
            .map_err(|e| (e.0, e.1.to_string()))?
            .into_response()
    };

    return Ok(result)
}

async fn handler_tasks_nostream(
    client: SamplyHttpClient,
    config: config_proxy::Config,
    sender: AppId,
    req: Request<Body>,
) -> Result<Response<Body>, (StatusCode, &'static str)> {
    // Validate Query, forward to server, get response.
    
    let resp = forward_request(req, &config, &sender, &client).await?;


    // Check reply's signature

    let (mut parts, body) = resp.into_parts();
    let mut bytes = body::to_bytes(body).await.map_err(|e| {
        error!("Error receiving reply from the broker: {}", e);
        ERR_UPSTREAM
    })?;

    // TODO: Always return application/jwt from server.
    if !bytes.is_empty() {
        if let Ok(json) = serde_json::from_slice::<Value>(&bytes) {
            let json = to_server_error(validate_and_decrypt(json).await)?;
            trace!("Decrypted Msg: {:#?}", json);
            bytes = serde_json::to_vec(&json).unwrap().into();
            trace!(
                "Validated and stripped signature: \"{}\"",
                std::str::from_utf8(&bytes).unwrap_or("Unable to parse string as UTF-8")
            );
        } else {
            warn!(
                "Answer is no valid JSON; returning as-is to client: \"{}\". Headers: {:?}",
                std::str::from_utf8(&bytes).unwrap_or("(unable to parse)"),
                parts
            );
        }
    }

    let body = Body::from(bytes);

    if let Some(header) = parts.headers.remove(header::CONTENT_LENGTH) {
        debug!("Removed header: \"{}: {}\"", header::CONTENT_LENGTH, header.to_str().unwrap_or("(invalid value)"));
    }

    let resp = Response::from_parts(parts, body);

    Ok(resp)
}

async fn handler_tasks_stream(
    client: SamplyHttpClient,
    config: config_proxy::Config,
    sender: AppId,
    req: Request<Body>
) -> Result<Sse<impl Stream<Item = Result<Event, Infallible>>>, (StatusCode, String)> {
    // Validate Query, forward to server, get response.
    
    let mut resp = forward_request(req, &config, &sender, &client).await
        .map_err(|err| (err.0, err.1.into()))?;

    let code = resp.status();
    if ! code.is_success() {
        let bytes = body::to_bytes(resp.into_body())
            .await
            .ok();
        let error_msg = bytes
            .and_then(|v| String::from_utf8(v.into()).ok())
            .unwrap_or("(unable to parse reply)".into());
        warn!("Got unexpected response code from server: {code}. Returning error message as-is: \"{error_msg}\"");
        return Err((code, error_msg));
    }

    let outgoing = async_stream::stream! {
        let incoming = resp
            .body_mut()
            .map(|result| result.map_err(|error| std::io::Error::new(std::io::ErrorKind::Other, format!("IO Error: {error}"))))
            .into_async_read();

        let mut reader = async_sse::decode(incoming);

        while let Some(event) = reader.next().await {
            let event = match event {
                Ok(event) => event,
                Err(err) => {
                    error!("Got error reading SSE stream: {err}");
                    yield Ok(Event::default()
                        .event(SseEventType::Error)
                        .data("Error reading SSE stream from Broker (see Proxy logs for details)."));
                    continue;
                }
            };
            match event {
                async_sse::Event::Retry(_dur) => {
                    error!("Got a retry message from the Broker, which is not yet supported.");
                },
                async_sse::Event::Message(event) => {
                    // Check if this is a message or some control event
                    let event_type = SseEventType::from_str(event.name()).expect("Error in Infallible");
                    let mut event_as_bytes = event.into_bytes();
                    let event_as_str = std::str::from_utf8(&event_as_bytes).unwrap_or("(unable to parse)");

                    match &event_type {
                        SseEventType::DeletedTask | SseEventType::WaitExpired => {
                            debug!("SSE: Got {event_type} message, forwarding to App.");
                            yield Ok(Event::default()
                                .event(event_type)
                                .data(event_as_str));
                            continue;
                        },
                        SseEventType::Error => {
                            warn!("SSE: The Broker has reported an error: {event_as_str}");
                            yield Ok(Event::default()
                                .event(event_type)
                                .data(event_as_str));
                            continue;
                        },
                        SseEventType::Undefined => {
                            error!("SSE: Got a message without event type -- discarding.");
                            continue;
                        },
                        SseEventType::Unknown(s) => {
                            error!("SSE: Got unknown event type: {s} -- discarding.");
                            continue;
                        }
                        other => {
                            warn!("Got \"{other}\" event -- parsing.");
                        }
                    }
                    
                    // Check reply's signature

                    if !event_as_bytes.is_empty() {
                        let Ok(json) = serde_json::from_slice::<Value>(&event_as_bytes) else {
                            warn!("Answer is no valid JSON; discarding: \"{event_as_str}\".");
                            // TODO: For some reason, compiler won't accept the following lines, so we can't inform the App about the problem.
                            //
                            // warn!("Answer is no valid JSON; returning as-is to client: \"{event_as_str}\".");
                            // yield Ok(Event::default()
                            //     .event(SseEventType::Error)
                            //     .data(format!("Broker sent invalid JSON: {event_as_str}")));
                            continue;
                        };
                        let json = match validate_and_decrypt(json).await {
                            Ok(json) => json,
                            Err(err) => {
                                warn!("Got an error decrypting Broker's reply: {err}");
                                continue;
                            }
                        };
                        trace!("Decrypted Msg: {:#?}",json);
                        event_as_bytes = serde_json::to_vec(&json).unwrap();
                        trace!(
                            "Validated and stripped signature: \"{}\"",
                            std::str::from_utf8(&event_as_bytes).unwrap_or("Unable to parse string as UTF-8")
                        );
                    }
                    let as_string = std::str::from_utf8(&event_as_bytes).unwrap_or("(garbled_utf8)");
                    let event = Event::default()
                        .event(event_type)
                        .data(as_string);
                    yield Ok(event);
                }
            }
        }
    };
    // TODO: Somehow return correct error code (not always possible since headers are sent before long request)
    let sse = Sse::new(outgoing);
    Ok(sse)
}

fn to_server_error<T>(res: Result<T, SamplyBeamError>) -> Result<T, (StatusCode, &'static str)> {
    res.map_err(|e| match e {
        SamplyBeamError::JsonParseError(e) => {
            warn!("{e}");
            ERR_UPSTREAM
        },
        SamplyBeamError::RequestValidationFailed(e) => {
            warn!("The answer was valid JSON but we were unable to validate and remove its signature. Err: {e}");
            ERR_VALIDATION
        },
        SamplyBeamError::SignEncryptError(_) => ERR_INTERNALCRYPTO,
        e => {
            warn!("Unhandeled error {e}");
            (StatusCode::INTERNAL_SERVER_ERROR, "Unknown error")
        }
    })
}


// TODO: This could be a middleware
<<<<<<< HEAD
async fn sign_request(
    body: EncryptedMessage,
    mut parts: Parts,
    config: &config_proxy::Config,
    target_uri: &Uri,
=======
pub async fn sign_request(
    body: Value,
    mut parts: Parts,
    config: &config_proxy::Config,
    target_uri: &Uri,
    from: AppOrProxyId,
    private_crypto: Option<&ConfigCrypto>
>>>>>>> 2ab18a57
) -> Result<Request<Body>, (StatusCode, &'static str)> {
    let from = body.get_from();

    let token_without_extended_signature = crypto_jwt::sign_to_jwt(&body, private_crypto).await.map_err(|e| {
        error!("Crypto failed: {}", e);
        ERR_INTERNALCRYPTO
    })?;
    let (_, sig) = token_without_extended_signature.rsplit_once('.').ok_or_else(||{error!("Cannot get initial token's signature. Token: {}",token_without_extended_signature); ERR_INTERNALCRYPTO})?;
    let mut headers_mut = parts.headers;
    headers_mut.insert(
        header::DATE,
        HeaderValue::from_str(&fmt_http_date(SystemTime::now()))
            .expect("Internal error: Unable to format system time"),
    );
    let digest = crypto_jwt::make_extra_fields_digest(&parts.method, &parts.uri, &headers_mut, sig, &from)
        .map_err(|_| ERR_INTERNALCRYPTO)?;
    let token_with_extended_signature = crypto_jwt::sign_to_jwt(&digest, private_crypto).await.map_err(|e| {
        error!("Crypto failed: {}", e);
        ERR_INTERNALCRYPTO
    })?;
    let body: Body = token_without_extended_signature.into();
    let mut auth_header = String::from("SamplyJWT ");
    auth_header.push_str(&token_with_extended_signature);
    parts.uri = target_uri.clone();
    headers_mut.insert(header::HOST, config.broker_host_header.clone());

    let length = HttpBody::size_hint(&body).exact().ok_or_else(|| {error!("Cannot calculate length of request"); ERR_BODY})?;
    if let Some(old) = headers_mut.insert(
        header::CONTENT_LENGTH,
        length.into()) {
            debug!("Exchanged old Content-Length header ({}) with new one ({})", old.to_str().unwrap_or("(header invalid)"), length);
    }

    headers_mut.insert(
        header::CONTENT_TYPE,
        HeaderValue::from_str("application/jwt").unwrap(),
    ); // static input
    headers_mut.insert(
        header::AUTHORIZATION,
        HeaderValue::from_str(&auth_header).map_err(|_| ERR_INTERNALCRYPTO)?,
    );
    parts.headers = headers_mut;
    let req = Request::from_parts(parts, body);
    Ok(req)
}


#[async_recursion::async_recursion]
async fn validate_and_decrypt(json: Value) -> Result<Value, SamplyBeamError> {
    // It might be possible to use MsgSigned directly instead but there are issues impl Deserialize for MsgSigned<EncryptedMessage>
    #[derive(Deserialize)]
    struct MsgSignedHelper {
        jwt: String
    }
    if let Value::Array(arr) = json {
        let mut results = Vec::with_capacity(arr.len());
        for value in arr {
            results.push(validate_and_decrypt(value).await?);
        }
        Ok(Value::Array(results))
    } else if json.is_object() {
        match serde_json::from_value::<MsgSignedHelper>(json) {
            Ok(signed) => {
                let msg = MsgSigned::<EncryptedMessage>::verify(&signed.jwt).await?.msg;
                Ok(serde_json::to_value(decrypt_msg(msg)?).expect("Should serialize fine"))
            }
            Err(e) => Err(SamplyBeamError::JsonParseError(format!("Failed to parse broker response as a signed encrypted message. Err is {e}")))
        }
    } else {
        Err(SamplyBeamError::JsonParseError(format!("Broker respondend with invalid json {json:#?}")))
    }
}


fn decrypt_msg<M: DecryptableMsg>(msg: M) -> Result<M::Output, SamplyBeamError> {
    msg.decrypt(&AppOrProxyId::ProxyId(CONFIG_PROXY.proxy_id.to_owned()), crypto::get_own_privkey())
}

async fn encrypt_request(
    req: Request<Body>,
    sender: &AppId,
) -> Result<(EncryptedMessage, Parts), (StatusCode, &'static str)> {
    let (parts, body) = req.into_parts();
    let body = body::to_bytes(body).await.map_err(|e| {
        warn!("Unable to read message body: {e}");
        ERR_BODY
    })?;

    let msg = if body.is_empty() {
        debug!("Body is empty, substituting MsgEmpty.");
        PlainMessage::MsgEmpty(MsgEmpty {
            from: sender.into(),
        })
    } else {
        match serde_json::from_slice(&body) {
            Ok(val) => {
                debug!("Body is valid json");
                val
            }
            Err(e) => {
                warn!(
                    "Received Body is invalid json: {}. Body was {}",
                    e,
                    std::str::from_utf8(&body).unwrap_or("(not valid UTF-8)")
                );
                return Err(ERR_BODY);
            }
        }
    };
    // Sanity/security checks: From address sane?
    if msg.get_from() != sender {
        return Err(ERR_FAKED_FROM);
    }
    let body = encrypt_msg(msg).await.map_err(|e| {
        warn!("Encryption faild with: {e}");
        ERR_INTERNALCRYPTO
    })?;
    Ok((body, parts))
}

async fn encrypt_msg<M: EncryptableMsg>(
    msg: M,
) -> Result<M::Output, SamplyBeamError> {
    let receivers_keys = crypto::get_proxy_public_keys(msg.get_to()).await?;
    msg.encrypt(&receivers_keys)
}<|MERGE_RESOLUTION|>--- conflicted
+++ resolved
@@ -16,11 +16,7 @@
 use shared::{
     beam_id::{AppId, AppOrProxyId, ProxyId}, config::{self, CONFIG_PROXY}, config_proxy, crypto_jwt, errors::SamplyBeamError, EncryptableMsg, DecryptableMsg,
     EncryptedMsgTaskRequest, EncryptedMsgTaskResult, Msg, MsgEmpty, MsgId, MsgSigned,
-<<<<<<< HEAD
-    MsgTaskRequest, MsgTaskResult, crypto, http_client::SamplyHttpClient, sse_event::SseEventType, PlainMessage, MessageType, EncryptedMessage,
-=======
-    MsgTaskRequest, MsgTaskResult, crypto::{self, CryptoPublicPortion}, http_client::SamplyHttpClient, sse_event::SseEventType, config_shared::ConfigCrypto,
->>>>>>> 2ab18a57
+    MsgTaskRequest, MsgTaskResult, crypto::{self, CryptoPublicPortion}, http_client::SamplyHttpClient, sse_event::SseEventType, PlainMessage, MessageType, EncryptedMessage, config_shared::ConfigCrypto,
 };
 use tokio::io::BufReader;
 use tracing::{debug, error, warn, trace, info};
@@ -74,24 +70,8 @@
         Uri::try_from(config.broker_uri.to_string() + path_query.trim_start_matches('/'))
             .map_err(|_| (StatusCode::BAD_REQUEST, "Invalid path queried."))?;
     req.headers_mut().append(header::VIA, HeaderValue::from_static(env!("SAMPLY_USER_AGENT")));
-<<<<<<< HEAD
     let (encrypted_msg, parts) = encrypt_request(req, &sender).await?;
-    let req = sign_request(encrypted_msg, parts, &config, &target_uri).await?;
-=======
-    let (body, parts) = encrypt_request(req, &sender).await?;
-    let err = (StatusCode::BAD_REQUEST, "Cannot parse body for signing's sake");
-    let sender = match body.as_object() {
-        Some(object) => object.get("from"),
-        None => return Err(err),
-    };
-    let Some(sender) = sender else {
-        return Err(err);
-    };
-    let Ok(sender) = serde_json::from_value::<AppOrProxyId>(sender.to_owned()) else {
-        return Err((StatusCode::BAD_REQUEST, "Cannot deserialize AppOrProxyId from from field"));
-    };
-    let req = sign_request(body, parts, &config, &target_uri, sender, None).await?;
->>>>>>> 2ab18a57
+    let req = sign_request(encrypted_msg, parts, &config, &target_uri, None).await?;
     trace!("Requesting: {:?}", req);
     let resp = client.request(req).await.map_err(|e| {
         warn!("Request to broker failed: {}", e.to_string());
@@ -316,21 +296,12 @@
 
 
 // TODO: This could be a middleware
-<<<<<<< HEAD
-async fn sign_request(
+pub async fn sign_request(
     body: EncryptedMessage,
     mut parts: Parts,
     config: &config_proxy::Config,
     target_uri: &Uri,
-=======
-pub async fn sign_request(
-    body: Value,
-    mut parts: Parts,
-    config: &config_proxy::Config,
-    target_uri: &Uri,
-    from: AppOrProxyId,
     private_crypto: Option<&ConfigCrypto>
->>>>>>> 2ab18a57
 ) -> Result<Request<Body>, (StatusCode, &'static str)> {
     let from = body.get_from();
 
