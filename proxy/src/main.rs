#![allow(unused_imports)]

use std::time::Duration;

use backoff::{future::retry_notify, ExponentialBackoff};
use hyper::header;
use hyper::{body, client::HttpConnector, Client, Method, Request, StatusCode, Uri};
use hyper_proxy::ProxyConnector;
use hyper_tls::HttpsConnector;
use beam_lib::AppOrProxyId;
use shared::{PlainMessage, MsgEmpty, EncryptedMessage, is_actually_hyper_timeout};
use shared::crypto::CryptoPublicPortion;
use shared::errors::SamplyBeamError;
use shared::http_client::{self, SamplyHttpClient};
use shared::{config, config_proxy::Config};
use tracing::{debug, error, info, warn};

use crate::serve_tasks::sign_request;

mod auth;
mod banner;
mod crypto;
mod serve;
mod serve_health;
mod serve_tasks;
<<<<<<< HEAD
mod banner;
mod crypto;
mod monitorer;
=======
#[cfg(feature = "sockets")]
mod serve_sockets;

pub(crate) const PROXY_TIMEOUT: u64 = 120;
>>>>>>> 0a05a0e7

#[tokio::main]
pub async fn main() -> anyhow::Result<()> {
    shared::config::prepare_env();
    shared::logger::init_logger()?;
    banner::print_banner();

    let config = config::CONFIG_PROXY.clone();
    let client = http_client::build(
        &config::CONFIG_SHARED.tls_ca_certificates,
        Some(Duration::from_secs(PROXY_TIMEOUT)),
        Some(Duration::from_secs(20)),
    )
    .map_err(SamplyBeamError::HttpProxyProblem)?;

    if let Err(err) = retry_notify(
        ExponentialBackoff::default(),
        || async { Ok(get_broker_health(&config, &client).await?) },
        |err, dur: Duration| {
            warn!(
                "Still trying to reach Broker: {}. Retrying in {}s",
                err,
                dur.as_secs()
            );
        },
    )
    .await
    {
        error!("Giving up reaching Broker: {}", err);
        std::process::exit(1);
    } else {
        info!("Connected to Broker: {}", &config.broker_uri);
    }

    if let Err(err) = retry_notify(
        ExponentialBackoff::default(),
        || async { Ok(init_crypto(config.clone(), client.clone()).await?) },
        |err, dur: Duration| {
            warn!(
                "Still trying to initialize certificate chain: {}. Retrying in {}s",
                err,
                dur.as_secs()
            );
        },
    )
    .await
    {
        error!("Giving up on initializing certificate chain: {}", err);
        std::process::exit(1);
    } else {
        debug!("Certificate chain successfully initialized and validated");
    }
    spawn_controller_polling(client.clone(), config.clone());

    serve::serve(config, client).await?;
    Ok(())
}

async fn init_crypto(config: Config, client: SamplyHttpClient) -> Result<(), SamplyBeamError> {
    let private_crypto_proxy = shared::config_shared::load_private_crypto_for_proxy()?;
    shared::crypto::init_cert_getter(crypto::build_cert_getter(
        config.clone(),
        client.clone(),
        private_crypto_proxy.clone(),
    )?);
    shared::crypto::init_ca_chain().await?;

    let _public_info: Vec<_> =
        shared::crypto::get_all_certs_and_clients_by_cname_as_pemstr(&config.proxy_id)
            .await
            .into_iter()
            .filter_map(|r| {
                r.map_err(|e| debug!("Unable to fetch certificate: {e}"))
                    .ok()
            })
            .collect();
    let (serial, cname) =
        shared::config_shared::init_public_crypto_for_proxy(private_crypto_proxy).await?;
    if cname != config.proxy_id.to_string() {
        return Err(SamplyBeamError::ConfigurationFailed(format!("Unable to retrieve a certificate matching your Proxy ID. Expected {}, got {}. Please check your configuration", cname, config.proxy_id.to_string())));
    }

    info!("Certificate retrieved for our proxy ID {cname} (serial {serial})");

    Ok(())
}

async fn get_broker_health(
    config: &Config,
    client: &SamplyHttpClient,
) -> Result<(), SamplyBeamError> {
    let uri = Uri::builder()
        .scheme(
            config
                .broker_uri
                .scheme()
                .expect("Config broker uri to have valid scheme")
                .as_str(),
        )
        .authority(
            config
                .broker_uri
                .authority()
                .expect("Config broker uri to have valid authority")
                .to_owned(),
        )
        .path_and_query("/v1/health")
        .build()
        .map_err(|e| SamplyBeamError::HttpRequestBuildError(e))
        .expect("Uri to be constructed correctly");

    let resp = retry_notify(
        backoff::ExponentialBackoffBuilder::default()
            .with_max_interval(Duration::from_secs(10))
            .with_max_elapsed_time(Some(Duration::from_secs(30)))
            .build(),
        || async {
            let req = Request::builder()
                .method(Method::GET)
                .uri(&uri)
                .header(hyper::header::USER_AGENT, env!("SAMPLY_USER_AGENT"))
                .body(body::Body::empty())
                .expect("Request to be constructed correctly");
            Ok(client.request(req).await?)
        },
        |err, b: Duration| {
            warn!(
                "Unable to connect to Broker: {}. Retrying in {}s",
                err,
                b.as_secs()
            );
        },
    )
    .await?;

    match resp.status() {
        StatusCode::OK => Ok(()),
        _ => Err(SamplyBeamError::InternalSynchronizationError(format!(
            "Unexpected reply from Broker, received status code {}",
            resp.status()
        ))),
    }
}

fn spawn_controller_polling(client: SamplyHttpClient, config: Config) {
    const RETRY_INTERVAL: Duration = Duration::from_secs(60);
    tokio::spawn(async move {
        loop {
            let body = EncryptedMessage::MsgEmpty(MsgEmpty {
                from: AppOrProxyId::Proxy(config.proxy_id.clone()),
            });
            let (parts, body) = Request::get(format!("{}v1/control", config.broker_uri))
                .header(header::USER_AGENT, env!("SAMPLY_USER_AGENT"))
                .body(body)
                .expect("To build request successfully")
                .into_parts();

            let req = sign_request(body, parts, &config, None).await.expect("Unable to sign request; this should always work");
            // In the future this will poll actual control related tasks
            match client.request(req).await {
                Ok(res) => {
                    match res.status() {
                        StatusCode::OK => {
                            // Process control task
                        },
                        other => {
                            warn!("Got unexpected status getting control tasks from broker: {other}");
                            tokio::time::sleep(RETRY_INTERVAL).await;
                        }
                    };
                },
                // For some reason e.is_timeout() does not work
                Err(e) if is_actually_hyper_timeout(&e) => {
                    debug!("Connection to broker timed out; retrying: {e}");
                },
                Err(e) => {
                    warn!("Error getting control tasks from broker; retrying in {}s: {e}", RETRY_INTERVAL.as_secs());
                    tokio::time::sleep(RETRY_INTERVAL).await;
                }
            };
        }
    });
}<|MERGE_RESOLUTION|>--- conflicted
+++ resolved
@@ -23,16 +23,11 @@
 mod serve;
 mod serve_health;
 mod serve_tasks;
-<<<<<<< HEAD
-mod banner;
-mod crypto;
 mod monitorer;
-=======
 #[cfg(feature = "sockets")]
 mod serve_sockets;
 
 pub(crate) const PROXY_TIMEOUT: u64 = 120;
->>>>>>> 0a05a0e7
 
 #[tokio::main]
 pub async fn main() -> anyhow::Result<()> {
