--- conflicted
+++ resolved
@@ -51,19 +51,7 @@
     pub privkey_file: PathBuf,
 }
 
-<<<<<<< HEAD
 pub const CLIENT_KEY_PREFIX: &str = "CLIENTKEY_";
-=======
-fn parse_secret_file(filename: &str) -> Result<(String, HashMap<ApiKey,ClientId>),SamplyBrokerError>{
-    let mut map = HashMap::new();
-    let contents = read_to_string(filename)?;
-    let secret_config = serde_json::from_str::<SecretConfig>(&contents)
-        .map_err(|e| SamplyBrokerError::ConfigurationFailed(e.to_string()))?;
-    
-    for apikey in secret_config.apikeys {
-        map.insert(apikey.key, apikey.client);
-    }
->>>>>>> 1f006ea2
 
 fn parse_apikeys(client_id: &ClientId) -> Result<HashMap<ClientId,ApiKey>,SamplyBrokerError>{
     std::env::vars()
@@ -76,9 +64,9 @@
         .map(|(stripped,v)| {
             let client_id = format!("{}.{}", stripped, client_id);
             let client_id = ClientId::new(&client_id)
-                .map_err(|_| SamplyBrokerError::ReadConfig(format!("Wrong api key definition: Client ID {} is invalid.", client_id)))?;
+                .map_err(|_| SamplyBrokerError::ConfigurationFailed(format!("Wrong api key definition: Client ID {} is invalid.", client_id)))?;
             if v.is_empty() {
-                return Err(SamplyBrokerError::ReadConfig(format!("Unable to assign empty API key for client {}", client_id)));
+                return Err(SamplyBrokerError::ConfigurationFailed(format!("Unable to assign empty API key for client {}", client_id)));
             }
             Ok((client_id, v))
         })
