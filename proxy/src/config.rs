use lazy_static::lazy_static;

use std::{net::SocketAddr, process::exit, collections::HashMap, fs::read_to_string, path::{Path, PathBuf}};

use argh::{FromArgs, FromArgValue};
use axum::http::HeaderValue;
use hyper::Uri;
use serde::Deserialize;
use shared::ClientId;
use tracing::{debug, info};

use shared::errors::SamplyBrokerError;

#[derive(Clone,Debug)]
pub struct Config {
    pub broker_uri: Uri,
    pub broker_host_header: HeaderValue,
    pub bind_addr: SocketAddr,
    pub pki_token: ApiKey,
    pub pki_realm: String,
    pub privkey_pem: String,
    pub client_id: ClientId
}

pub type ApiKey = String;

/// Settings for Samply.Broker.Proxy
#[derive(FromArgs,Debug)]
pub struct CliArgs {
    /// local bind address (default: 0.0.0.0:8081)
    #[argh(option, default = "SocketAddr::from_arg_value(\"0.0.0.0:8081\").unwrap()")]
    pub bind_addr: SocketAddr,
    /// the broker's base URL, e.g. https://broker.samply.de
    #[argh(option)]
    pub broker_url: Uri,
    /// this proxy's client id
    #[argh(option)]
    pub client_id: String,
    /// samply.pki: URL to HTTPS endpoint
    #[argh(option)]
    pub pki_address: Uri,
    /// samply.pki: Authentication realm (default: samplypki)
    #[argh(option, default = "String::from(\"samplypki\")")]
    pub pki_realm: String,
<<<<<<< HEAD
    /// samply.pki: File containing the authentication token (default: /run/secrets/broker.secrets)
    #[argh(option, default = "String::from(\"/run/secrets/pki.secret\")")]
    pub pki_apikey_file: String,
=======
    /// samply.pki: Path to file containing PKI secrets (default: /run/secrets/broker.secrets)
    #[argh(option, default = "Path::new(\"/run/secrets/broker.secrets\").to_owned()")]
    pub pki_secret_file: PathBuf,
>>>>>>> cb6ad2a2
    /// samply.pki: Path to own secret key (default: /run/secrets/privkey.pem)
    #[argh(option, default = "Path::new(\"/run/secrets/privkey.pem\").to_owned()")]
    pub privkey_file: PathBuf,
}

<<<<<<< HEAD
fn parse_apikeys(filename: &str) -> Result<HashMap<ClientId,ApiKey>,SamplyBrokerError>{
    const prefix: &str = "CLIENTKEY_";
=======
fn parse_secret_file(filename: &Path) -> Result<(String, HashMap<ApiKey,ClientId>),SamplyBrokerError>{
    let mut map = HashMap::new();
    let contents = read_to_string(filename)?;
    let secret_config = serde_json::from_str::<SecretConfig>(&contents)
        .map_err(|e| SamplyBrokerError::ReadSecretConfig(e.to_string()))?;
    
    for apikey in secret_config.apikeys {
        map.insert(apikey.key, apikey.client);
    }
>>>>>>> cb6ad2a2

    std::env::vars()
        .filter_map(|(k,v)| {
            match k.strip_prefix(prefix) {
                Some(stripped) => Some((stripped, v)),
                None => None,
            }
        })
        .map(|(stripped,v)| {
            let client_id = ClientId::new(stripped)
                .map_err(|_| SamplyBrokerError::ReadConfig(format!("Wrong api key definition: Client ID {} is invalid.", stripped)))?;
            if v.is_empty() {
                return Err(SamplyBrokerError::ReadConfig(format!("Unable to assign empty API key for client {}", stripped)));
            }
            Ok((client_id, v))
        })
        .collect()
}

pub(crate) fn get_config() -> Result<(Config,HashMap<ApiKey,ClientId>),SamplyBrokerError> {
    if std::env::args().len() <= 1 {
        eprintln!("Missing parameters, please run with --help.");
        exit(1);
    }
    let cli_args = argh::from_env::<CliArgs>();
    let (pki_token, api_keys) = parse_apikeys(&cli_args.pki_apikey_file)?;
    let privkey_pem = read_to_string(cli_args.privkey_file)?;
    let client_id = ClientId::try_from(cli_args.client_id)
        .expect("Invalid Client ID supplied.");
    let config = Config {
        broker_host_header: uri_to_host_header(&cli_args.broker_url)?,
        broker_uri: cli_args.broker_url,
        pki_token,
        bind_addr: cli_args.bind_addr,
        pki_realm: cli_args.pki_realm,
        privkey_pem,
        client_id,
    };
    info!("Successfully read config and API keys from CLI and secrets file.");
    Ok((config, api_keys))
}

fn uri_to_host_header(uri: &Uri) -> Result<HeaderValue,SamplyBrokerError> {
    let hostname: String = uri.host()
        .ok_or(SamplyBrokerError::WrongBrokerUri("URI's host is empty."))?.into();
    let port = match uri.port() {
        Some(p) => format!(":{}",p),
        None => String::from(""),
    };
    let host_header = hostname + &port;
    let host_header: HeaderValue = HeaderValue::from_str(&host_header)
        .map_err(|_| SamplyBrokerError::WrongBrokerUri("Unable to parse broker URL"))?;
    Ok(host_header)
}

lazy_static!{
    pub static ref CONFIG: Config = {
        let (config, _) = get_config()
            .expect("Unable to read config");
        config
    };
}<|MERGE_RESOLUTION|>--- conflicted
+++ resolved
@@ -19,7 +19,8 @@
     pub pki_token: ApiKey,
     pub pki_realm: String,
     pub privkey_pem: String,
-    pub client_id: ClientId
+    pub client_id: ClientId,
+    pub api_keys: HashMap<ClientId,ApiKey>
 }
 
 pub type ApiKey = String;
@@ -42,63 +43,51 @@
     /// samply.pki: Authentication realm (default: samplypki)
     #[argh(option, default = "String::from(\"samplypki\")")]
     pub pki_realm: String,
-<<<<<<< HEAD
     /// samply.pki: File containing the authentication token (default: /run/secrets/broker.secrets)
-    #[argh(option, default = "String::from(\"/run/secrets/pki.secret\")")]
-    pub pki_apikey_file: String,
-=======
-    /// samply.pki: Path to file containing PKI secrets (default: /run/secrets/broker.secrets)
-    #[argh(option, default = "Path::new(\"/run/secrets/broker.secrets\").to_owned()")]
-    pub pki_secret_file: PathBuf,
->>>>>>> cb6ad2a2
+    #[argh(option, default = "Path::new(\"/run/secrets/pki.secret\").to_owned()")]
+    pub pki_apikey_file: PathBuf,
     /// samply.pki: Path to own secret key (default: /run/secrets/privkey.pem)
     #[argh(option, default = "Path::new(\"/run/secrets/privkey.pem\").to_owned()")]
     pub privkey_file: PathBuf,
 }
 
-<<<<<<< HEAD
-fn parse_apikeys(filename: &str) -> Result<HashMap<ClientId,ApiKey>,SamplyBrokerError>{
-    const prefix: &str = "CLIENTKEY_";
-=======
-fn parse_secret_file(filename: &Path) -> Result<(String, HashMap<ApiKey,ClientId>),SamplyBrokerError>{
-    let mut map = HashMap::new();
-    let contents = read_to_string(filename)?;
-    let secret_config = serde_json::from_str::<SecretConfig>(&contents)
-        .map_err(|e| SamplyBrokerError::ReadSecretConfig(e.to_string()))?;
-    
-    for apikey in secret_config.apikeys {
-        map.insert(apikey.key, apikey.client);
-    }
->>>>>>> cb6ad2a2
+pub const CLIENT_KEY_PREFIX: &str = "CLIENTKEY_";
 
+fn parse_apikeys(client_id: &ClientId) -> Result<HashMap<ClientId,ApiKey>,SamplyBrokerError>{
     std::env::vars()
         .filter_map(|(k,v)| {
-            match k.strip_prefix(prefix) {
-                Some(stripped) => Some((stripped, v)),
+            match k.strip_prefix(CLIENT_KEY_PREFIX) {
+                Some(stripped) => Some((stripped.to_owned(), v)),
                 None => None,
             }
         })
         .map(|(stripped,v)| {
-            let client_id = ClientId::new(stripped)
-                .map_err(|_| SamplyBrokerError::ReadConfig(format!("Wrong api key definition: Client ID {} is invalid.", stripped)))?;
+            let client_id = format!("{}.{}", stripped, client_id);
+            let client_id = ClientId::new(&client_id)
+                .map_err(|_| SamplyBrokerError::ReadConfig(format!("Wrong api key definition: Client ID {} is invalid.", client_id)))?;
             if v.is_empty() {
-                return Err(SamplyBrokerError::ReadConfig(format!("Unable to assign empty API key for client {}", stripped)));
+                return Err(SamplyBrokerError::ReadConfig(format!("Unable to assign empty API key for client {}", client_id)));
             }
             Ok((client_id, v))
         })
         .collect()
 }
 
-pub(crate) fn get_config() -> Result<(Config,HashMap<ApiKey,ClientId>),SamplyBrokerError> {
+pub(crate) fn get_config() -> Result<Config,SamplyBrokerError> {
     if std::env::args().len() <= 1 {
         eprintln!("Missing parameters, please run with --help.");
         exit(1);
     }
     let cli_args = argh::from_env::<CliArgs>();
-    let (pki_token, api_keys) = parse_apikeys(&cli_args.pki_apikey_file)?;
     let privkey_pem = read_to_string(cli_args.privkey_file)?;
+    let pki_token = read_to_string(cli_args.pki_apikey_file)?;
     let client_id = ClientId::try_from(cli_args.client_id)
         .expect("Invalid Client ID supplied.");
+    let api_keys = parse_apikeys(&client_id)?;
+    if api_keys.is_empty() {
+        return Err(SamplyBrokerError::ConfigurationFailed(format!("No API keys have been defined. Please set environment vars à la {}<clientname>=<key>", CLIENT_KEY_PREFIX)));
+    }
+    debug!(?api_keys);
     let config = Config {
         broker_host_header: uri_to_host_header(&cli_args.broker_url)?,
         broker_uri: cli_args.broker_url,
@@ -107,9 +96,10 @@
         pki_realm: cli_args.pki_realm,
         privkey_pem,
         client_id,
+        api_keys
     };
     info!("Successfully read config and API keys from CLI and secrets file.");
-    Ok((config, api_keys))
+    Ok(config)
 }
 
 fn uri_to_host_header(uri: &Uri) -> Result<HeaderValue,SamplyBrokerError> {
@@ -127,7 +117,7 @@
 
 lazy_static!{
     pub static ref CONFIG: Config = {
-        let (config, _) = get_config()
+        let config = get_config()
             .expect("Unable to read config");
         config
     };
